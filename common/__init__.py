--- conflicted
+++ resolved
@@ -3,10 +3,6 @@
 from .plot import Plotter, PlotterSave, MatrixPrinter
 from .datah import DataHandler
 from .hdf5_lib import HDF5Handler
-<<<<<<< HEAD
-=======
-from . import flog
->>>>>>> 2fd1ed37
 # Description of the modules
 """
 Common Utilities Module
