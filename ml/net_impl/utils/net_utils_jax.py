'''
file    : general_python/ml/net_impl/utils/net_utils_jax.py
author  : Maksymilian Kliczkowski
date    : 2025-03-01

'''

# from general python utils
from typing import Any, Callable, Dict, List, Tuple
<<<<<<< HEAD
from general_python.algebra.utils import JAX_AVAILABLE, get_backend
=======
from general_python.algebra.utils import _JAX_AVAILABLE, get_backend, DEFAULT_JP_FLOAT_TYPE, DEFAULT_JP_CPX_TYPE
>>>>>>> 79073300
from functools import partial

if JAX_AVAILABLE:
    import jax
    from jax import grad
    from jax import numpy as jnp
    from jax.tree_util import tree_flatten, tree_unflatten, tree_map, tree_leaves
    from jax.flatten_util import ravel_pytree

    # use flax
    import flax
    import flax.linen as nn
    from flax.core.frozen_dict import freeze, unfreeze
else:
    jax             = None
    jnp             = None
    grad            = None
    tree_flatten    = None
    tree_unflatten  = None
    tree_map        = None
    tree_leaves     = None
    ravel_pytree    = None
    freeze          = None
    unfreeze        = None
    nn              = None
    flax            = None
    
#########################################################################
#! BATCHES
#########################################################################

if JAX_AVAILABLE:
    
    @partial(jax.jit, static_argnums=(1,))
    def create_batches_jax( data        : jnp.ndarray,
                            batch_size  : int):
        """ JAX version of create_batches """
        
        # For example, if data.shape[0] is 5 and batch_size is 3, then:
        #   ((5 + 3 - 1) // 3) =  (7 // 3) = 2 batches needed, so 2*3 = 6 samples in total.
        #   Then append_data = 6 - 5 = 1 extra sample needed.
        append_data = batch_size * ((data.shape[0] + batch_size - 1) // batch_size) - data.shape[0]
        
        # Create a list of padding widths.
        # First dimension: pad (0, append_data) so that we add 'append_data' rows at the end.
        # For the rest of the dimensions, pad with (0, 0) meaning no padding.
        pads        = [(0, append_data)] + [(0, 0)] * (len(data.shape) - 1)
        # Pad the array along the first dimension using 'edge' mode (repeats the last element),
        # then reshape the array into batches.
        # The reshape uses -1 to infer the number of batches, followed by the batch_size,
        # and then the remaining dimensions.
        return jnp.pad(data, pads, mode='edge').reshape(-1, batch_size, *data.shape[1:])

##########################################################################
#! EVALUATE BATCHED
##########################################################################

if JAX_AVAILABLE:
    
    @partial(jax.jit, static_argnums=(0,1))
    def eval_batched_jax(batch_size : int,
                        func        : Any,
                        params      : Any,
                        data        : jnp.ndarray):
        """ JAX version of eval_batched """
        
        # Create batches of data
        batches = create_batches_jax(data, batch_size)
        
        def scan_fun(c, x):
            return c, jax.vmap(lambda y: func(params, y), in_axes=(0,))(x)

        # Evaluate the function on each batch using vmap
        return jax.lax.scan(scan_fun, None, jnp.array(batches))[1].reshape((-1,))
    
    @jax.jit
    def eval_batched_jax_simple(batch_size  : int,
                                func        : Any,
                                data        : jnp.ndarray):
        """
        JAX version of eval_batched without params.
        """
        # Create batches of data
        batches = create_batches_jax(data, batch_size)
        # Evaluate the function on each batch using vmap
        return jax.vmap(func)(batches).reshape((-1,))

###########################################################################
#! GRADIENTS
###########################################################################

_ERR_JAX_GRADIENTS_CALLABLE = "The function must be callable."

if JAX_AVAILABLE:

    @partial(jax.jit, static_argnames=('apply_fun',))
    def _compute_numerical_grad_parts(apply_fun: Callable[[Any, Any], jnp.ndarray],
                                        params: Any, arg: Any):
        """
        Helper to compute \nabla Re[f] and \nabla Im[f] PyTrees.
        
        Parameters
        ----------
        apply_fun : Callable
            The function to differentiate.
        params : Any
            The parameters of the function.
        arg : Any
            The input to the function.
            
        Returns
        ----------
        grad_real_tree, grad_imag_tree
        """
        grad_real_tree = grad(lambda p, y: jnp.sum(jnp.real(apply_fun(p, y))))(params, arg)
        grad_imag_tree = grad(lambda p, y: jnp.sum(jnp.imag(apply_fun(p, y))))(params, arg)
        return grad_real_tree, grad_imag_tree

    @partial(jax.jit, static_argnames=('apply_fun',))
    def _compute_numerical_grad_real_part(apply_fun: Callable[[Any, Any], jnp.ndarray],
                                        params: Any, arg: Any):
        """
        Helper to compute \nabla Re[f] PyTree.
        
        Parameters
        ----------
        apply_fun : Callable
            The function to differentiate.
        params : Any
            The parameters of the function.
        arg : Any
            The input to the function.
        
        Returns
        ----------
        grad_real_tree
        """
        # Assumes params are real or complex, computes gradient w.r.t. all.
        grad_real_tree = grad(lambda p, y: jnp.sum(jnp.real(apply_fun(p, y))))(params, arg)
        return grad_real_tree

    # -----------------------------------------------------------------------------
    #! Flatten the gradients
    # -----------------------------------------------------------------------------
    
    @jax.jit
    def flatten_gradient_pytree(grad_pytree: Any) -> jnp.ndarray:
        """
        Flattens a PyTree of gradients into a single 1D JAX array.
        """
        leaves = tree_leaves(grad_pytree)
        if not leaves:
            return jnp.array([], dtype=jnp.float32)

        is_complex_output       = any(jnp.iscomplexobj(leaf) for leaf in leaves)
        if is_complex_output:
            target_dtype        = DEFAULT_JP_CPX_TYPE
            # Ravel and cast all leaves to complex
            processed_pytree    = tree_map(lambda x: x.ravel().astype(target_dtype), grad_pytree)
        else:
            target_dtype        = DEFAULT_JP_FLOAT_TYPE
            # Ravel and cast all leaves to float
            processed_pytree = tree_map(
                lambda x: x.ravel().astype(target_dtype) if not jnp.issubdtype(x.dtype, jnp.floating) else x.ravel().astype(target_dtype),
                grad_pytree
            )

        # Flatten the processed PyTree (leaves are now 1D arrays of correct type)
        flat_leaves, _ = tree_flatten(processed_pytree)

        if not flat_leaves:
            return jnp.array([], dtype=target_dtype)
        return jnp.concatenate(flat_leaves)
        
    @jax.jit
    def flatten_gradient_pytree_real(grad_pytree: Any) -> jnp.ndarray:
        """
        Flattens a PyTree of real gradients into a single 1D array.

        Parameters
        ----------
        grad_pytree : Any
            A PyTree (e.g., nested dicts/lists/tuples) containing real gradient arrays as leaves.

        Returns
        -------
        jnp.ndarray
            A single 1D array containing all gradient elements concatenated.
            Dtype will be float.

        Applicability
        -------------------
        Use for flattening real gradient structures.
        """
        flat_grad_list, _ = tree_flatten(tree_map(lambda x: x.ravel(), grad_pytree))

        if not flat_grad_list:
            return jnp.array([], dtype=DEFAULT_JP_FLOAT_TYPE)

        # Ensure all leaves are real and concatenate
        processed_leaves = [leaf.astype(DEFAULT_JP_FLOAT_TYPE) if not jnp.issubdtype(leaf.dtype, jnp.floating) else leaf for leaf in flat_grad_list]
        return jnp.concatenate(processed_leaves)

    @jax.jit
    def flatten_gradient_pytree_complex(grad_pytree: Any) -> jnp.ndarray:
        """
        Flattens a PyTree of complex gradients into a single 1D array.

        Parameters
        ----------
        grad_pytree : Any
            A PyTree (e.g., nested dicts/lists/tuples) containing complex gradient arrays as leaves.

        Returns
        -------
        jnp.ndarray
            A single 1D array containing all gradient elements concatenated.
            Dtype will be complex.

        Applicability
        -------------------
        Use for flattening non-holomorphic complex gradient structures.
        """
        flat_grad_list, _ = tree_flatten(tree_map(lambda x: x.ravel(), grad_pytree))

        if not flat_grad_list:
            return jnp.array([], dtype=DEFAULT_JP_CPX_TYPE)

        # Ensure all leaves are complex and concatenate
        processed_leaves = [leaf.astype(DEFAULT_JP_CPX_TYPE) if not jnp.iscomplexobj(leaf) else leaf for leaf in flat_grad_list]
        return jnp.concatenate(processed_leaves)

    @jax.jit
    def flatten_gradient_pytree_holo_real(complex_grad_pytree: Any) -> jnp.ndarray:
        """
        Flattens a PyTree of complex gradients (like :math:`\\nabla_{p^*} f`) into the
        real vector format `[Re(g)..., Im(g)...]`.

        Assumes the input `complex_grad_pytree` contains the relevant complex gradients
        (i.e., computed analytically or numerically).

        Parameters
        ----------
        complex_grad_pytree : Any
            A PyTree containing complex gradient arrays as leaves (e.g., :math:`\\nabla_{p^*} f`).

        Returns
        -------
        jnp.ndarray
            A single 1D **real** array (float dtype) formatted as `[real_parts..., imag_parts...]`.

        Applicability
        -------------------
        Use when the holomorphic gradient
        
        :math:`\\nabla_{p^*} f`
        
        has been computed (as a complex PyTree)
        and needs to be formatted as a real vector for optimizers.
        
        The holomorphic gradient means that the imaginary part is not
        independent of the real part, and thus the gradient is
        represented as a single complex vector :math:`\\nabla_{p^*} f`.
        This happens when the function is holomorphic in the complex
        parameters :math:`p^*`.
        The output is a real vector of the form:
        :math:`[Re(\\nabla_{p^*} f), Im(\\nabla_{p^*} f)]`.
        
        """
        # Extract real and imaginary parts and flatten them
        real_parts_flat_list = tree_leaves(tree_map(lambda x: jnp.real(x).ravel(), complex_grad_pytree))
        imag_parts_flat_list = tree_leaves(tree_map(lambda x: jnp.imag(x).ravel(), complex_grad_pytree))

        if not real_parts_flat_list and not imag_parts_flat_list:
            return jnp.array([], dtype=DEFAULT_JP_FLOAT_TYPE)

        # Concatenate real and imaginary parts
        flat_real_grad = jnp.concatenate(real_parts_flat_list + imag_parts_flat_list)
        return flat_real_grad.astype(DEFAULT_JP_FLOAT_TYPE)

    # -----------------------------------------------------------------------------
    #! PyTree gradients
    # -----------------------------------------------------------------------------

    @partial(jax.jit, static_argnums=(0,))
    def pytree_gradient_numerical_jax(apply_fun : Callable[[Any, Any], jnp.ndarray],
                                    params      : Any,
                                    arg         : Any) -> Any:
        r"""
        Compute PyTree of standard complex gradient :math:`\\nabla_p f = \\nabla_p Re[f] + i \\nabla_p Im[f]` numerically.

        Math
        ----
        Computes :math:`g_R = \\nabla_p \\sum \\text{Re}[f(p, x)]` and :math:`g_I = \\nabla_p \\sum \\text{Im}[f(p, x)]`.
        Returns the PyTree :math:`g = g_R + i g_I`.

        Parameters
        ----------
        apply_fun : Callable[[Any, Any], jnp.ndarray]
            Network apply function `f(p, x)`. Must be JAX traceable.
        params : Any
            Network parameters (pytree).
        arg : Any
            Input state `x`.

        Returns
        -------
        Any
            Complex gradient PyTree :math:`\\nabla_p f`, matching `params` structure.

        Applicability
        -------------------
        Computes standard :math:`\\nabla_p \log \psi` numerically.
        **Can be JIT-compiled** if `apply_fun` is static.
        """
        gr_tree, gi_tree    = _compute_numerical_grad_parts(apply_fun, params, arg)

        # Combine into complex PyTree
        is_complex_params   = any(jnp.iscomplexobj(leaf) for leaf in tree_leaves(params))
        def combine(gr, gi):
            # Always return complex if params are complex or imag part exists structurally
            if is_complex_params or gi is not None:
                # Check gi presence via tree structure match
                return gr.astype(DEFAULT_JP_CPX_TYPE) + 1.j * gi.astype(DEFAULT_JP_CPX_TYPE)
            else:
                return gr.astype(DEFAULT_JP_FLOAT_TYPE)
        return tree_map(combine, gr_tree, gi_tree)

    @partial(jax.jit, static_argnums=(0,))
    def pytree_gradient_cpx_nonholo_numerical_jax(apply_fun : Callable[[Any, Any], jnp.ndarray],
                                                    params  : Any,
                                                    arg     : Any) -> Any:
        r"""
        Compute PyTree of non-holo conjugate gradient :math:`(\\nabla_p f)^* = \\nabla_p Re[f] - i \\nabla_p Im[f]` numerically.

        Math
        ----
        Computes 
            :math:`g_R = \\nabla_p \\sum \\text{Re}[f(p, x)]` 
        and 
            :math:`g_I = \\nabla_p \\sum \\text{Im}[f(p, x)]`.
            
        Returns the PyTree :math:`g^* = g_R - i g_I`. 
        This is often :math:`(\\nabla_{\eta} \log \psi)^*`.

        Parameters
        ----------
        apply_fun : Callable[[Any, Any], jnp.ndarray]
            Network apply function `f(p, x)`. Must be JAX traceable.
        params : Any
            Network parameters (pytree).
        arg : Any
            Input state `x`.

        Returns
        -------
        Any
            Complex conjugate gradient PyTree :math:`(\\nabla_p f)^*`, matching `params` structure.

        Applicability & JIT
        -------------------
        Computes the conjugate gradient :math:`(\\nabla_{\eta} \log \psi)^*` numerically. Crucial for VMC updates.
        **Can be JIT-compiled** if `apply_fun` is static.
        """
        gr_tree, gi_tree    = _compute_numerical_grad_parts(apply_fun, params, arg)

        # Combine into complex conjugate PyTree
        is_complex_params   = any(jnp.iscomplexobj(leaf) for leaf in tree_leaves(params))
        def combine_conj(gr, gi):
            if is_complex_params or gi is not None:
                return gr.astype(DEFAULT_JP_CPX_TYPE) - 1.j * gi.astype(DEFAULT_JP_CPX_TYPE)
            else:
                return gr.astype(DEFAULT_JP_FLOAT_TYPE)
        return tree_map(combine_conj, gr_tree, gi_tree)

    @partial(jax.jit, static_argnums=(0,))
    def pytree_gradient_real_numerical_jax(apply_fun    : Callable[[Any, Any], jnp.ndarray],
                                            params      : Any,
                                            arg         : Any) -> Any:
        """
        Compute PyTree of real gradient :math:`\\nabla_p Re[f]` numerically.

        Math
        ----
        Computes :math:`g_R = \\nabla_p \\sum \\text{Re}[f(p, x)]`. Assumes parameters `p` are real.

        Parameters
        ----------
        apply_fun : Callable[[Any, Any], jnp.ndarray]
            Network apply function `f(p, x)`. Must be JAX traceable.
        params : Any
            Network parameters (pytree), assumed real.
        arg : Any
            Input state `x`.

        Returns
        -------
        Any
            Real gradient PyTree :math:`\\nabla_p Re[f]`, matching `params` structure.

        Applicability & JIT
        -------------------
        Computes gradient for real parameters w.r.t real part of output.
        **Can be JIT-compiled** if `apply_fun` is static.
        """
        g_tree = _compute_numerical_grad_real_part(apply_fun, params, arg)
        return tree_map(lambda x: x.astype(DEFAULT_JP_FLOAT_TYPE), g_tree)

    @partial(jax.jit, static_argnums=(0,))
    def pytree_gradient_holo_numerical_jax(apply_fun    : Callable[[Any, Any], jnp.ndarray],
                                            params      : Any,
                                            arg         : Any) -> Any:
        r"""
        Compute PyTree of holo gradient :math:`\\nabla_{p^*} f` numerically.

        Math
        ----
        Computes :math:`h = \\nabla_p \\sum \\text{Re}[f(p, x)]`. For holomorphic `f`, :math:`h = (\\nabla_{p^*} f)^*`.
        Returns the complex PyTree :math:`g = h^* = \\nabla_{p^*} f`.

        Parameters
        ----------
        apply_fun : Callable[[Any, Any], jnp.ndarray]
            Holomorphic apply function `f(p, x)`. Must be JAX traceable.
        params : Any
            Complex network parameters (pytree).
        arg : Any
            Input state `x`.

        Returns
        -------
        Any
            Complex gradient PyTree :math:`\\nabla_{p^*} f`, matching `params` structure.

        Applicability & JIT
        -------------------
        Computes holomorphic gradient :math:`\\nabla_{\eta^*} \log \psi` numerically.
        **Can be JIT-compiled** if `apply_fun` is static.
        """
        
        # h = ∇Re[f] (complex gradient w.r.t complex params)
        complex_grads_tree_h = grad(lambda p, y: jnp.sum(jnp.real(apply_fun(p, y))))(params, arg)

        # We want g = h*. Return the complex conjugate PyTree.
        return tree_map(jnp.conjugate, complex_grads_tree_h)

    # -----------------------------------------------------------------------------
    #! Flattened gradients
    # -----------------------------------------------------------------------------
    
    @partial(jax.jit, static_argnames=('apply_fun',))
    def flat_gradient_cpx_nonholo_numerical_jax(apply_fun   : Callable[[Any, Any], jnp.ndarray],
                                                params      : Any,
                                                arg         : Any) -> jnp.ndarray:
        """
        Numerically compute flattened conjugate gradient :math:`(\\nabla_p f)^*`.
        This computes ∇Re[f] - i∇Im[f] and flattens it.
        Output is complex if params are complex.
        """
        # This function computes the necessary PyTree: ∇Re[f] - i∇Im[f]
        grad_pytree = pytree_gradient_cpx_nonholo_numerical_jax(apply_fun, params, arg)

        # This robust utility flattens the PyTree, returning a complex array
        # if any leaf is complex (which it should be if params are complex),
        # or a real array otherwise.
        return flatten_gradient_pytree(grad_pytree)

    @partial(jax.jit, static_argnames=('apply_fun',))
    def flat_gradient_numerical_jax(apply_fun   : Callable[[Any, Any], jnp.ndarray],
                                    params      : Any,
                                    arg         : Any) -> jnp.ndarray:
        """
        Numerically compute flattened standard complex gradient :math:`\\nabla_p f = \\nabla Re[f] + i \\nabla Im[f]`.
        """
        grad_pytree = pytree_gradient_numerical_jax(apply_fun, params, arg)
        return flatten_gradient_pytree(grad_pytree)

    @partial(jax.jit, static_argnames=('apply_fun',))
    def flat_gradient_real_numerical_jax(apply_fun  : Callable[[Any, Any], jnp.ndarray],
                                        params      : Any,
                                        arg         : Any) -> jnp.ndarray:
        """
        Numerically compute flattened real gradient :math:`\\nabla_p Re[f]`.
        Output is guaranteed real float.
        """
        grad_pytree = pytree_gradient_real_numerical_jax(apply_fun, params, arg)
        flat_grad   = flatten_gradient_pytree(grad_pytree)
        # Ensure float32 output as it's the 'real' gradient function
        return flat_grad.astype(DEFAULT_JP_FLOAT_TYPE)

    @partial(jax.jit, static_argnames=('apply_fun',))
    def flat_gradient_holo_numerical_jax(apply_fun  : Callable[[Any, Any], jnp.ndarray],
                                        params      : Any,
                                        arg         : Any) -> jnp.ndarray:
        """
        Numerically compute flattened holomorphic gradient :math:`\\nabla_{p^*} f`
        in real vector format `[Re(g)..., Im(g)...]`. Output is guaranteed real float.
        """
        grad_pytree = pytree_gradient_holo_numerical_jax(apply_fun, params, arg)
        # This specific flattening function handles the [Re..., Im...] format
        return flatten_gradient_pytree_holo_real(grad_pytree)

    # ----------------------------------------------------------------------------
    #! Compute the gradient
    # ----------------------------------------------------------------------------
    
    @partial(jax.jit, static_argnums=(0, 3, 4))
    def compute_gradients_batched(
                                net_apply                   : Callable[[Any, Any], jnp.ndarray],
                                params                      : Any,
                                states                      : jnp.ndarray,
                                single_sample_flat_grad_fun : Callable[[Any, Any], jnp.ndarray], # Takes (params, single_state) -> flat_grad_vector
                                batch_size                  : int) -> jnp.ndarray:
        '''
        Compute flattened gradients per sample over a batch of states for general networks using JAX.

        Applies the provided `single_sample_flat_grad_fun` to each vector in `states`,
        processing in batches using `jax.lax.scan` and `jax.vmap`. Designed for JIT compilation.
        This function assumes `single_sample_flat_grad_fun` correctly computes the
        desired type of flattened gradient for general networks (e.g., real, complex, or holomorphic).

        Parameters
        ----------
        net_apply : Callable[[Any, Any], jnp.ndarray]
            Network apply function `f(p, x)`. Must be JAX traceable.
        params : Any
            Network parameters. Passed to `single_sample_flat_grad_fun`.
        states : jnp.ndarray
            Input states, shape `(num_samples, ...)`. These are the input vectors to the network.
        single_sample_flat_grad_fun : Callable[[Any, Any], jnp.ndarray]
            A JAX-traceable function computing the **flattened** gradient for a
            **single** input state. Signature: `fun(params, single_state) -> flat_gradient_vector`.
            The output format (real/complex, standard/holo) must match the requirements of the network.
            *Must be passed statically* for JIT compilation.
        batch_size : int
            Batch size. *Must be passed statically* for JIT compilation.

        Returns
        -------
        jnp.ndarray
            Array of flattened gradients, shape `(num_samples, num_flat_params)`.
            Dtype matches the output of `single_sample_flat_grad_fun`.
        '''

        num_total_states = states.shape[0]
        # Create batches, handles padding
        # Expected shape: (num_batches, batch_size, ...state_dims)
        batched_states = create_batches_jax(states, batch_size)

        # Define the function to compute gradients for a single batch using vmap
        # Maps over the second dimension (states) of the input batch. Params are fixed.
        def vmap_target(p, s):
            # Calls the user-provided function that expects (net_apply, params, state)
            return single_sample_flat_grad_fun(net_apply, p, s)

        # Map the wrapped function over the states axis (0)
        compute_batch_grads = jax.vmap(vmap_target, in_axes=(None, 0), out_axes=0)
        
        # Define the scan function to iterate over batches
        def scan_fun(carry, batch):
            # Compute gradients for the current batch, passing fixed params and the batch
            batch_grads = compute_batch_grads(params, batch)
            return carry, batch_grads

        _, gradients_batched = jax.lax.scan(scan_fun, None, batched_states)
        # gradients_batched shape: (num_batches, batch_size, num_flat_params)

        # Reshape the stacked gradients to (num_total_padded_samples, num_flat_params)
        gradients_padded = gradients_batched.reshape(-1, gradients_batched.shape[-1])

        # Remove the gradients corresponding to padded states
        gradients = gradients_padded[:num_total_states]
        # Final shape: (num_samples, num_flat_params)

        return gradients
    
    # ----------------------------------------------------------------------------
    @jax.jit
    def _ensure_real_repr_vector_single(vector: jnp.ndarray) -> jnp.ndarray:
        """
        Internal JIT function: Ensures a single vector is the real representation.
        See ensure_real_repr_vector docstring.
        """
        if jnp.iscomplexobj(vector):
            real_parts = jnp.real(vector)
            imag_parts = jnp.imag(vector)
            return jnp.concatenate([real_parts, imag_parts]).astype(DEFAULT_JP_FLOAT_TYPE)
        else:
            return vector.astype(DEFAULT_JP_FLOAT_TYPE)

    @partial(jax.jit, static_argnames=('params_template_is_complex',))
    def _vector_from_real_repr_single_impl(
        real_repr_vector: jnp.ndarray,
        params_template_is_complex: bool,
        expected_size_if_real: int
        ) -> jnp.ndarray:
        """
        Internal JIT function: Converts a single real vector based on template complexity.
        See vector_from_real_repr docstring.
        """
        if jnp.iscomplexobj(real_repr_vector):
            raise ValueError("Input vector must be real for _vector_from_real_repr_single_impl.")

        if params_template_is_complex:
            if real_repr_vector.size % 2 != 0:
                raise ValueError("Input vector size must be even for complex params template.")
            N = real_repr_vector.size // 2
            real_repr_vector = real_repr_vector.astype(DEFAULT_JP_FLOAT_TYPE) # Ensure float
            real_parts = real_repr_vector[:N]
            imag_parts = real_repr_vector[N:]
            return (real_parts + 1.j * imag_parts).astype(DEFAULT_JP_CPX_TYPE)
        else:
            # Optional: Validate size against template
            if real_repr_vector.size != expected_size_if_real:
                raise ValueError(f"Input vector size ({real_repr_vector.size}) does not match "
                                f"expected size ({expected_size_if_real}) for real params template.")
            return real_repr_vector.astype(DEFAULT_JP_FLOAT_TYPE)

    def _vector_from_real_repr_single(
        real_repr_vector: jnp.ndarray,
        params_template: Any
        ) -> jnp.ndarray:
        """
        Internal non-JIT function: Determines complexity from template and calls impl.
        See vector_from_real_repr docstring.
        """
        template_leaves = tree_leaves(params_template)
        if not template_leaves:
            params_template_is_complex = False
            expected_size_if_real = 0
            if real_repr_vector.size == 0: return jnp.array([], dtype=DEFAULT_JP_FLOAT_TYPE)
            else: raise ValueError("Non-empty input vector provided with an empty parameter template.")
        else:
            params_template_is_complex = any(jnp.iscomplexobj(leaf) for leaf in template_leaves)
            if not params_template_is_complex:
                expected_size_if_real = sum(leaf.size for leaf in template_leaves)
            else:
                # Size check happens inside impl based on evenness
                expected_size_if_real = -1 # Not used for complex case check here

        return _vector_from_real_repr_single_impl(
            real_repr_vector,
            params_template_is_complex,
            expected_size_if_real
        )

    # --- Batched (Public) Functions ---

    # Use vmap to create batched versions
    # map the single-vector function over the first axis (axis 0)
    _ensure_real_repr_vector_batch = jax.vmap(
        _ensure_real_repr_vector_single, in_axes=0, out_axes=0
    )

    # map the single-vector function over the first axis (vectors), keep template fixed (None)
    _vector_from_real_repr_batch = jax.vmap(
        _vector_from_real_repr_single, in_axes=(0, None), out_axes=0
    )

    def ensure_real_repr_vector(vectors: jnp.ndarray) -> jnp.ndarray:
        """
        Ensures the output vector(s) are the real representation [Re..., Im...] if complex,
        or returns the original vector(s) if already real. Handles single vectors (1D)
        or batches of vectors (2D, where each row is a vector).

        - If input is 1D complex: returns 1D real `[Re(v), Im(v)]`.
        - If input is 1D real: returns 1D real `v`.
        - If input is 2D complex: returns 2D real, each row `[Re(v_i), Im(v_i)]`.
        Output shape: `(batch_size, 2 * original_dim)`.
        - If input is 2D real: returns 2D real (original shape).
        Output shape: `(batch_size, original_dim)`.

        Parameters
        ----------
        vectors : jnp.ndarray
            A 1D or 2D JAX array, real or complex. If 2D, rows are treated as vectors.

        Returns
        -------
        jnp.ndarray
            A 1D or 2D JAX array with a real (float) dtype, representing the
            input vector(s) in the appropriate real format.
            Note the potential change in the last dimension's size for complex inputs.
        """
        if vectors.ndim == 1:
            return _ensure_real_repr_vector_single(vectors)
        elif vectors.ndim == 2:
            # Important check: vmap requires consistent output sizes for the mapped dimension.
            # This function _changes_ the size of the last dimension if the input is complex.
            # Therefore, vmap only works reliably if the *entire input batch* is real
            # OR the *entire input batch* is complex. Mixing is problematic for vmap here.
            if jnp.iscomplexobj(vectors):
                # If the whole batch is complex, apply vmap safely
                return _ensure_real_repr_vector_batch(vectors)
            else:
                # If the whole batch is real, just ensure float type
                return vectors.astype(DEFAULT_JP_FLOAT_TYPE)
        else:
            raise ValueError(f"Input must be 1D or 2D, got ndim={vectors.ndim}")

    def vector_from_real_repr(
        real_repr_vectors: jnp.ndarray,
        params_template: Any
        ) -> jnp.ndarray:
        """
        Converts real representation vector(s) back to original form (complex/real)
        based on a parameter template. Handles single vectors (1D) or batches (2D).

        - If `params_template` is complex: assumes input row(s) are `[Re..., Im...]`
        and converts back to complex. Output shape (if 2D): `(batch, N)`.
        - If `params_template` is real: assumes input row(s) are direct real gradients
        and returns them as float. Output shape (if 2D): `(batch, M)`.

        Parameters
        ----------
        real_repr_vectors : jnp.ndarray
            A 1D or 2D JAX array with a real (float) dtype. If 2D, rows are vectors.
        params_template : Any
            A PyTree defining the target structure and complexity.

        Returns
        -------
        jnp.ndarray
            A 1D or 2D JAX array, matching the input ndim and the target complexity.
        """
        if real_repr_vectors.ndim == 1:
            return _vector_from_real_repr_single(real_repr_vectors, params_template)
        elif real_repr_vectors.ndim == 2:
            # vmap works fine here because the params_template is fixed for all rows
            return _vector_from_real_repr_batch(real_repr_vectors, params_template)
        else:
            raise ValueError(f"Input must be 1D or 2D, got ndim={real_repr_vectors.ndim}")

    # ----------------------------------------------------------------------------
    
    # def flat_gradient_analytical_jax(func_analitical: Any, params, arg) -> jnp.ndarray:
    #     """
    #     Compute a flattened complex gradient using an analytical method (JAX version).
        
    #     This function assumes that 'fun' provides an attribute 'analytical_gradient' that 
    #     returns a pytree of gradients.
        
    #     Parameters
    #     ----------
    #     fun : object
    #         The network/function object. Must provide an analytical_gradient method.
    #     params : Any
    #         The network parameters (pytree).
    #     arg : Any
    #         The input state.
        
    #     Returns
    #     -------
    #     jnp.ndarray
    #         A single flattened complex gradient.
        
    #     Example
    #     -------
    #     >>> # Assume fun.analytical_gradient exists.
    #     >>> flat_grad = flat_gradient_analytical_jax(fun, params, state)
    #     """
                
    #     # Call the analytical gradient function.
    #     grad_val    = func_analitical(params, arg)
    #     # Flatten the gradient pytree: each leaf is reshaped to 1D.
    #     flat_grad   = tree_flatten(tree_map(lambda x: x.ravel(), grad_val))[0]
    #     # Concatenate all flattened arrays into one vector.
    #     return jnp.concatenate(flat_grad)

    # def flat_gradient_numerical_jax(func: Any, params, arg) -> jnp.ndarray:
    #     """
    #     Compute a flattened complex gradient using numerical differentiation (JAX version).
        
    #     Uses jax.grad on both the real and imaginary parts of fun.apply.
        
    #     Parameters
    #     ----------
    #     fun : object
    #         The network/function object with an apply method.
    #     params : Any
    #         The network parameters (pytree).
    #     arg : Any
    #         The input state.
        
    #     Returns
    #     -------
    #     jnp.ndarray
    #         A flattened complex gradient.
        
    #     Example
    #     -------
    #     >>> flat_grad = flat_gradient_numerical_jax(fun, params, state)
    #     """
    #     # Compute gradient of the real part.
    #     gr  = grad(lambda p, y: jnp.sum(jnp.real(func(p, y))))(params, arg)
    #     gr  = tree_flatten(tree_map(lambda x: x.ravel(), gr))[0]
    #     # Compute gradient of the imaginary part.
    #     gi  = grad(lambda p, y: jnp.sum(jnp.imag(func(p, y))))(params, arg)
    #     gi  = tree_flatten(tree_map(lambda x: x.ravel(), gi))[0]
    #     # Concatenate and combine into a single complex vector.
    #     return jnp.concatenate(gr) + 1.j * jnp.concatenate(gi)

    # def flat_gradient_jax(func: Any, params: Any, arg: Any, analytical: bool = False) -> jnp.ndarray:
    #     """
    #     Wrapper for computing a flattened complex gradient using JAX.
        
    #     If analytical=True and an analytical gradient method exists, it is used;
    #     otherwise numerical differentiation is applied.
        
    #     Parameters
    #     ----------
    #     fun : object
    #         The network/function object.
    #     params : Any
    #         The network parameters.
    #     arg : Any
    #         The input state.
    #     analytical : bool, optional
    #         Whether to use the analytical gradient if available (default: False).
        
    #     Returns
    #     -------
    #     jnp.ndarray
    #         The flattened complex gradient.
        
    #     Example
    #     -------
    #     >>> grad_vec = flat_gradient_jax(fun, params, state, analytical=True)
    #     """
    #     if not callable(func):
    #         raise ValueError(_ERR_JAX_GRADIENTS_CALLABLE)
    #     if analytical:
    #         return flat_gradient_analytical_jax(func, params, arg)
    #     return flat_gradient_numerical_jax(func, params, arg)

    # # -----------------------------------------------------------------------------
    # #! Non-holomorphic Gradients: JAX
    # # -----------------------------------------------------------------------------

    # def flat_gradient_cpx_nonholo_analytical_jax(func_analitical: Any, params: Any, arg: Any) -> jnp.ndarray:
    #     """
    #     Compute an analytical flattened complex gradient for non-holomorphic networks (JAX).

    #     Assumes fun returns the analytical gradient as a pytree.
    #     """
    #     if not callable(func_analitical):
    #         raise ValueError(_ERR_JAX_GRADIENTS_CALLABLE)
    #     grad_val    = func_analitical(params, arg)
    #     flat_grad   = tree_flatten(tree_map(lambda x: x.ravel(), grad_val))[0]
    #     return jnp.concatenate(flat_grad)

    # def flat_gradient_cpx_nonholo_numerical_jax(func: Any, params: Any, arg: Any) -> jnp.ndarray:
    #     """
    #     Compute a flattened complex gradient for non-holomorphic networks using numerical differentiation (JAX).

    #     Adjusts the sign of the imaginary part.
    #     """
    #     gr  = grad(lambda p, y: jnp.sum(jnp.real(func(p, y))))(params, arg)
    #     gr  = tree_flatten(tree_map(lambda x: [jnp.real(x.ravel()), -jnp.imag(x.ravel())], gr))[0]
    #     gi  = grad(lambda p, y: jnp.sum(jnp.imag(func(p, y))))(params, arg)
    #     gi  = tree_flatten(tree_map(lambda x: [jnp.real(x.ravel()), -jnp.imag(x.ravel())], gi))[0]
    #     return jnp.concatenate(gr) + 1.j * jnp.concatenate(gi)

    # def flat_gradient_cpx_nonholo_jax(func: Any, params: Any, arg: Any, analytical: bool = False) -> jnp.ndarray:
    #     """
    #     Wrapper for computing a flattened complex gradient for non-holomorphic networks using JAX.
    #     Parameters
    #     ----------
    #     fun : object
    #         The network/function object.
    #     params : Any
    #         The network parameters.
    #     arg : Any
    #         The input state.
    #     analytical : bool, optional
    #         If True, use the analytical gradient if available.
    #     Returns
    #     -------
    #     jnp.ndarray
    #         The flattened complex gradient.
    #     Example
    #     -------        
    #     """
    #     if analytical:
    #         return flat_gradient_cpx_nonholo_analytical_jax(func, params, arg)
    #     return flat_gradient_cpx_nonholo_numerical_jax(func, params, arg)

    # # -----------------------------------------------------------------------------
    # #! Real Gradients: JAX
    # # -----------------------------------------------------------------------------

    # def flat_gradient_real_analytical_jax(func: Any, params: Any, arg: Any) -> jnp.ndarray:
    #     """
    #     Compute an analytical flattened real gradient (JAX).

    #     Assumes func provides an 'analytical_gradient_real' method.
    #     """
    #     if not callable(func):
    #         raise ValueError(_ERR_JAX_GRADIENTS_CALLABLE)
    #     grad_val    = func(params, arg).astype(jnp.float32)
    #     flat_grad   = tree_flatten(tree_map(lambda x: x.ravel(), grad_val))[0]
    #     return jnp.concatenate(flat_grad).astype(jnp.float32)

    # def flat_gradient_real_numerical_jax(func: Any, params: Any, arg: Any) -> jnp.ndarray:
    #     """
    #     Compute a flattened real gradient using numerical differentiation (JAX).
    #     """
    #     g = grad(lambda p, y: jnp.sum(jnp.real(func(p, y))))(params, arg)
    #     g = tree_flatten(tree_map(lambda x: x.ravel(), g))[0]
    #     return jnp.concatenate(g).astype(jnp.float32)

    # def flat_gradient_real_jax(func: Any, params: Any, arg: Any, analytical: bool = False) -> jnp.ndarray:
    #     """
    #     Wrapper for computing a flattened real gradient using JAX.
    #     Parameters
    #     ----------
    #     fun : object
    #         The network/function object.        
    #     params : Any
    #         The network parameters.
    #     arg : Any
    #         The input state.
    #     analytical : bool, optional
    #         If True, use the analytical gradient if available.
    #     Returns
    #     ------- 
    #     jnp.ndarray
    #         The flattened real gradient.
    #     Example
    #     -------
    #     >>> grad_vec = flat_gradient_real_jax(fun, params, state, analytical=True)        
    #     """
    #     if analytical:
    #         return flat_gradient_real_analytical_jax(func, params, arg)
    #     return flat_gradient_real_numerical_jax(func, params, arg)

    # # -----------------------------------------------------------------------------
    # #! Holomorphic Gradients: JAX
    # # -----------------------------------------------------------------------------

    # def flat_gradient_holo_analytical_jax(func: Any, params: Any, arg: Any) -> jnp.ndarray:
    #     """
    #     Compute an analytical flattened gradient for holomorphic networks (JAX).

    #     Assumes func provides an 'analytical_gradient_holo' method.
    #     """
    #     if not callable(func):
    #         raise ValueError("func must be callable.")
    #     grad_val    = func(params, arg)
    #     flat_grad   = tree_flatten(tree_map(lambda x: x.ravel(), grad_val))[0]
    #     return jnp.concatenate(flat_grad)

    # def flat_gradient_holo_numerical_jax(func: Any, params: Any, arg: Any) -> jnp.ndarray:
    #     """
    #     Compute a flattened gradient for holomorphic networks using numerical differentiation (JAX),
    #     represented as a real vector [real_part, imag_part].

    #     Args:
    #         func: The complex-valued function (e.g., log_psi) to differentiate.
    #     Signature func(params, arg) -> complex scalar or array.
    #     Params:
    #         The PyTree of complex parameters.
    #     arg:
    #         The input to the function.

    #     ---
    #     Returns:
    #         A flat jnp.ndarray representing the complex gradient ∂f/∂params*
    #         as [real(∂f/∂p1*), imag(∂f/∂p1*), real(∂f/∂p2*), imag(∂f/∂p2*), ...].
    #     """
    #     # Calculate the complex conjugate gradient d(real(f))/d(params) = (df/dparams)*
    #     # Note:
    #     #   Ensure func output is summed if it's an array before taking real part,
    #     # or handle potential batch dimensions appropriately depending on use case.
    #     # Here, assuming func outputs a scalar or we sum appropriately.
    #     # If func output is already summed, remove jnp.sum here.
    #     complex_grads_tree = grad(lambda p, y: jnp.sum(jnp.real(func(p, y))))(params, arg)

    #     # Extract real and imaginary parts and flatten them
    #     real_parts_flat = tree_leaves(tree_map(lambda x: jnp.real(x).ravel(), complex_grads_tree))
    #     imag_parts_flat = tree_leaves(tree_map(lambda x: jnp.imag(x).ravel(), complex_grads_tree))

    #     # Concatenate real and imaginary parts for all parameters
    #     # The structure is [real_p1, real_p2, ..., imag_p1, imag_p2, ...]
    #     # which matches the expectation of _update_unflatten
    #     flat_real_grad = jnp.concatenate(real_parts_flat + imag_parts_flat)

    #     return flat_real_grad

    # def flat_gradient_holo_jax(func: Any, params: Any, arg: Any, analytical: bool = False) -> jnp.ndarray:
    #     """
    #     Wrapper for computing a flattened gradient for holomorphic networks using JAX.
    #     """
    #     if analytical:
    #         return flat_gradient_holo_analytical_jax(func, params, arg)
    #     return flat_gradient_holo_numerical_jax(func, params, arg)

    # -----------------------------------------------------------------------------
    #! Dictionary of Gradients: JAX
    # -----------------------------------------------------------------------------

    def dict_gradient_analytical_jax(func: Any, params: Any, arg: Any) -> Any:
        """
        Wrapper for computing a dictionary of complex gradients using JAX.
        """
        if not callable(func):
            raise ValueError(_ERR_JAX_GRADIENTS_CALLABLE)
        return func(params, arg)

    def dict_gradient_numerical_jax(func: Any, params: Any, arg: Any) -> Any:
        """
        Compute a dictionary of complex gradients using numerical differentiation (JAX).
        """
        gr  = grad(lambda p, y: jnp.sum(jnp.real(func(p, y))))(params, arg)
        gr  = tree_map(lambda x: x.ravel(), gr)
        gi  = grad(lambda p, y: jnp.sum(jnp.imag(func(p, y))))(params, arg)
        gi  = tree_map(lambda x: x.ravel(), gi)
        return tree_map(lambda x, y: x + 1.j * y, gr, gi)

    def dict_gradient_jax(func: Any, params: Any, arg: Any, analytical: bool = False) -> Any:
        """
        Wrapper for computing a dictionary of complex gradients using JAX.
        """
        if analytical:
            return dict_gradient_analytical_jax(func, params, arg)
        return dict_gradient_numerical_jax(func, params, arg)

    def dict_gradient_real_analytical_jax(func: Any, params: Any, arg: Any) -> Any:
        """
        Compute an analytical dictionary of real gradients using JAX.

        Assumes fun provides 'analytical_dict_gradient_real'.
        """
        if not callable(func):
            raise ValueError("fun must be callable.")
        return func(params, arg)
    
    def dict_gradient_real_numerical_jax(func: Any, params: Any, arg: Any) -> Any:
        """
        Compute a dictionary of real gradients using numerical differentiation (JAX).
        """
        g = grad(lambda p, y: jnp.sum(jnp.real(func(p, y))))(params, arg)
        return tree_map(lambda x: x.ravel(), g)

    def dict_gradient_real_jax(func: Any, params: Any, arg: Any, analytical: bool = False) -> Any:
        """
        Wrapper for computing a dictionary of real gradients using JAX.
        """
        if analytical:
            return dict_gradient_real_analytical_jax(func, params, arg)
        return dict_gradient_real_numerical_jax(func, params, arg)

# -------------------------------------------------------------------------
#! APPLY CALLABLE
# -------------------------------------------------------------------------

if JAX_AVAILABLE:
    
    @partial(jax.jit, static_argnums=(0,4))
    def apply_callable_jax(func,
                        states,
                        sample_probas,
                        logprobas_in,
                        logproba_fun,
                        parameters,
                        mu = 2.0):
        """
        Applies a transformation function to each state and computes a locally
        weighted estimate as described in [2108.08631].
        
        Parameters:
            - func: Callable that accepts a state (vector) and returns a tuple (S, V)
                    where S is an array of modified states (M x state_size) and V is an
                    array of corresponding values (M,).
            - states: Array of states with shape (n_samples, n_chains, state_size) or (n_states, state_size).
            - sample_probas: Array of sampling probabilities (matching the leading dimensions of states).
            - logprobas_in: Array of original log-probabilities (shape (n_samples, n_chains, 1) or (n_states, 1)).
            - logproba_fun: Callable that computes the log-probabilities for given states S.
            
        Returns:
            - estimates: The per-state estimates.
            - mean: Mean of the estimates.
            - std: Standard deviation of the estimates.
        """
        
        # the input of states might be (num_samples, num_chains, num_visible)
        # logprobas_in might be (num_samples, num_chains, 1)
        # transform to (num_samples * num_chains, num_visible) and (num_samples * num_chains, 1)
        # states          = jnp.reshape(states, (-1, states.shape[-1]))
        # logprobas_in    = jnp.reshape(logprobas_in, (-1, 1))
        # sample_probas   = jnp.reshape(sample_probas, (-1, 1))
    
        # function to compute the estimate for a single state
        def compute_estimate(state, logp, sample_p):
            # Squeeze the scalar values.
            logp        = logp[0]
            sample_p    = sample_p[0]
            
            # Obtain modified states and corresponding values.
            new_states, new_vals    = func(state)
            new_logprobas           = logproba_fun(parameters, new_states)
            weights                 = jnp.exp((new_logprobas - logp))
            weighted_sum            = jnp.sum(new_vals * weights, axis=0)
            
            # Return the weighted sum.
            return jnp.sum(weighted_sum * sample_p, axis=0)
        
        applied = jax.vmap(compute_estimate, in_axes=(0, 0, 0))(states, logprobas_in, sample_probas)
        return applied, jnp.mean(applied, axis = 0), jnp.std(applied, axis = 0)
    
    @partial(jax.jit, static_argnums=(0,3))
    def apply_callable_jax_uniform(func, states, logprobas_in, logproba_fun, parameters, mu = 2.0):
        """
        Applies a transformation function to each state and computes a locally
        weighted estimate as described in [2108.08631].
        
        Parameters:
            - func: Callable that accepts a state (vector) and returns a tuple (S, V)
                    where S is an array of modified states (M x state_size) and V is an
                    array of corresponding values (M,).
            - states: Array of states with shape (n_samples, n_chains, state_size) or (n_states, state_size).
            - logprobas_in: Array of original log-probabilities (shape (n_samples, n_chains, 1) or (n_states, 1)).
            - logproba_fun: Callable that computes the log-probabilities for given states S.
            
        Returns:
            - estimates: The per-state estimates.
            - mean: Mean of the estimates.
            - std: Standard deviation of the estimates.
            
        """
        # the input of states might be (num_samples, num_chains, num_visible)
        # logprobas_in might be (num_samples, num_chains, 1)
        # transform to (num_samples * num_chains, num_visible) and (num_samples * num_chains, 1)
        
        # states          = jnp.reshape(states, (-1, states.shape[-1]))
        # logprobas_in    = jnp.reshape(logprobas_in, (-1, 1))
        # function to compute the estimate for a single state
        def compute_estimate(state, logp):
            # Squeeze the scalar values.
            logp                    = logp[0]
            
            # Obtain modified states and corresponding values.
            new_states, new_vals    = func(state)
            new_logprobas           = logproba_fun(parameters, new_states)
            weights                 = jnp.exp((new_logprobas - logp))
            weighted_sum            = jnp.sum(new_vals * weights, axis=0)
            return jnp.sum(weighted_sum, axis=0)
        
        applied = jax.vmap(compute_estimate, in_axes=(0, 0))(states, logprobas_in)
        return applied, jnp.mean(applied, axis = 0), jnp.std(applied, axis = 0)
    
    @partial(jax.jit, static_argnums=(0,4,6))
    def apply_callable_batched_jax(func,
                                    states,
                                    sample_probas,
                                    logprobas_in,
                                    logproba_fun,
                                    parameters,
                                    batch_size: int,
                                    mu = 2.0):
        """
        Applies a transformation function to each state (in batches) and computes a locally weighted estimate
        as described in [2108.08631]. This version incorporates sample probabilities.
        
        Parameters:
            - func          : Callable that accepts a state (vector) and returns a tuple (S, V), where S is an array of modified 
                            states (M x state_size) and V is an array of corresponding values (M,).
            - states        : Array of states with shape (n_samples, n_chains, state_size) or (n_states, state_size).
            - sample_probas : Array of sampling probabilities (matching the leading dimensions of states).
            - logprobas_in  : Array of original log-probabilities (shape (n_samples, n_chains, 1) or (n_states, 1)).
            - logproba_fun  : Callable that computes the log-probabilities for given states S; should accept (parameters, S).
            - parameters    : Additional parameters for logproba_fun.
            - batch_size    : Batch size to use for evaluation.
        
        Returns:
            - estimates     : Per-state estimates (flattened) -> shape (n_samples * n_chains,).
            - mean          : Mean of the estimates (over sample dimension).
            - std           : Standard deviation of the estimates (over sample dimension).
        """
        # Reshape inputs.
        # states          = jnp.reshape(states, (-1, states.shape[-1]))
        # logprobas_in    = jnp.reshape(logprobas_in, (-1, 1))#[:, 0]
        # sample_probas   = jnp.reshape(sample_probas, (-1, 1))#[:, 0]
        
        # Function to compute the estimate for a single state.
        def compute_estimate(state, logp, sample_p):
            logp                    = logp[0]           # Squeeze scalar.
            sample_p                = sample_p[0]       # Squeeze scalar.
            new_states, new_vals    = func(state)
            new_logprobas           = logproba_fun(parameters, new_states)
            weights                 = jnp.exp((new_logprobas - logp))
            weighted_sum            = jnp.sum(new_vals * weights, axis=0)
            output                  = (sample_p * weighted_sum)
            return output
        
        # Create batches using a helper (assumed to be defined elsewhere).
        batches         = create_batches_jax(states, batch_size)
        log_batches     = create_batches_jax(logprobas_in, batch_size)
        sample_batches  = create_batches_jax(sample_probas, batch_size)
        
        # jax.debug.print("batches.shape {}", batches.shape)
        # jax.debug.print("log_batches.shape {}", log_batches.shape)
        # jax.debug.print("sample_batches.shape {}", sample_batches.shape)
        nstates         = states.shape[0]

        # Evaluate each batch using vmap.
        def compute_batch(batch_states, batch_logps, batch_samples):
            return jax.vmap(compute_estimate, in_axes=(0, 0, 0))(batch_states, batch_logps, batch_samples)
        
        # Map over batches.
        batch_estimates = jax.vmap(compute_batch, in_axes=(0, 0, 0))(batches, log_batches, sample_batches)
        estimates       = batch_estimates.reshape(-1)[:nstates]
        return estimates, jnp.mean(estimates, axis=0), jnp.std(estimates, axis=0)
    
    @partial(jax.jit, static_argnums=(0,3,5))
    def apply_callable_batched_jax_uniform(func,
                                        states,
                                        logprobas_in,
                                        logproba_fun,
                                        parameters,
                                        batch_size: int,
                                        mu = 2.0):
        """
        Applies a transformation function to each state (in batches) and computes a locally weighted estimate
        as described in [2108.08631]. This version does not incorporate sample probabilities.
        
        Parameters:
            - func:
                Callable that accepts a state (vector) and returns a tuple (S, V), where S is an array of modified 
                states (M x state_size) and V is an array of corresponding values (M,).
            - states:
                Array of states with shape (n_samples, n_chains, state_size) or (n_states, state_size).
            - logprobas_in:
                Array of original log-probabilities (shape (n_samples, n_chains, 1) or (n_states, 1)).
            - logproba_fun:
                Callable that computes the log-probabilities for given states S; should accept (parameters, S).
            - parameters:
                Additional parameters for logproba_fun.
            - batch_size:
                Batch size to use for evaluation.
        
        Returns:
            - estimates     : Per-state estimates (flattened) -> shape (n_samples * n_chains,).
            - mean          : Mean of the estimates (over sample dimension).
            - std           : Standard deviation of the estimates (over sample dimension).
        """
        # Reshape inputs.
        # states          = jnp.reshape(states, (-1, states.shape[-1]))
        # logprobas_in    = jnp.reshape(logprobas_in, (-1, 1))
        
        # Function to compute the estimate for a single state.
        def compute_estimate(state, logp):
            logp                    = logp[0]           # Squeeze scalar.
            new_states, new_vals    = func(state)
            new_logprobas           = logproba_fun(parameters, new_states)
            weights                 = jnp.exp((new_logprobas - logp))
            weighted_sum            = jnp.sum(new_vals * weights, axis=0)
            # Return the weighted sum.
            return jnp.sum(weighted_sum, axis=0)
        
        # Create batches using a helper (assumed to be defined elsewhere).
        batches         = create_batches_jax(states, batch_size)
        log_batches     = create_batches_jax(logprobas_in, batch_size)
        
        # Evaluate each batch using vmap.
        def compute_batch(batch_states, batch_logps):
            return jax.vmap(compute_estimate, in_axes=(0, 0))(batch_states, batch_logps)
        
        #
        batch_estimates = jax.vmap(compute_batch, in_axes=(0, 0))(batches, log_batches)
        estimates       = batch_estimates.reshape(-1)[:states.shape[0]]
        return estimates, jnp.mean(estimates, axis=0), jnp.std(estimates, axis=0)
    
# -------------------------------------------------------------------------<|MERGE_RESOLUTION|>--- conflicted
+++ resolved
@@ -7,11 +7,7 @@
 
 # from general python utils
 from typing import Any, Callable, Dict, List, Tuple
-<<<<<<< HEAD
 from general_python.algebra.utils import JAX_AVAILABLE, get_backend
-=======
-from general_python.algebra.utils import _JAX_AVAILABLE, get_backend, DEFAULT_JP_FLOAT_TYPE, DEFAULT_JP_CPX_TYPE
->>>>>>> 79073300
 from functools import partial
 
 if JAX_AVAILABLE:
